--- conflicted
+++ resolved
@@ -22,11 +22,7 @@
 } from "./firestore";
 import { parseTextExpense } from "./textParser";
 import { resolveAppUidForExpense } from "./linkUserResolver";
-<<<<<<< HEAD
 import { getClassificationStats, classifyExpenseWithGemini, isGeminiAvailable, findCategoryWithGemini } from "./geminiCategoryClassifier";
-=======
-import { getClassificationStats, classifyExpenseWithGemini, isGeminiAvailable } from "./geminiCategoryClassifier";
->>>>>>> b4035da6
 
 // 新機能: 画像最適化とOCR精度向上
 import {
@@ -1084,7 +1080,6 @@
 
     // Get user's default category or use auto-detected category
     let finalCategory = "その他";
-<<<<<<< HEAD
     
     // Gemini APIによるカテゴリ分類を試みる
     console.log(
@@ -1134,38 +1129,6 @@
         }
       } catch (error) {
         console.log("Failed to get user settings:", error);
-=======
-    
-    // 1. 自動検出されたカテゴリを優先
-    if (parsed.category) {
-      finalCategory = parsed.category;
-      console.log(
-        `=== CATEGORY DEBUG TEXT: Using auto-detected category: ${finalCategory} ===`
-      );
-    } else {
-      // 2. フォールバック：デフォルトカテゴリを使用
-      try {
-        console.log(
-          `=== CATEGORY DEBUG TEXT: Getting user settings for ${event.source.userId} ===`
-        );
-        const userSettings = await getUserSettings(event.source.userId);
-        console.log(`=== CATEGORY DEBUG TEXT: Retrieved settings:`, userSettings);
-        if (userSettings?.defaultCategory) {
-          finalCategory = userSettings.defaultCategory;
-          console.log(
-            `=== CATEGORY DEBUG TEXT: Using default category: ${finalCategory} ===`
-          );
-        } else {
-          console.log(
-            `=== CATEGORY DEBUG TEXT: No default category found, using: ${finalCategory} ===`
-          );
-        }
-      } catch (error) {
-        console.log(
-          "=== CATEGORY DEBUG TEXT: Failed to get user settings, using default category:",
-          error
-        );
->>>>>>> b4035da6
       }
     }
 
